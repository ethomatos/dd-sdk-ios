--- conflicted
+++ resolved
@@ -436,14 +436,9 @@
 		61FB222F244E1BE900902D19 /* LoggingFeatureTests.swift */ = {isa = PBXFileReference; lastKnownFileType = sourcecode.swift; path = LoggingFeatureTests.swift; sourceTree = "<group>"; };
 		9E085879242519FF001A3583 /* NetworkPathMonitor.swift */ = {isa = PBXFileReference; lastKnownFileType = sourcecode.swift; path = NetworkPathMonitor.swift; sourceTree = "<group>"; };
 		9E36D92124373EA700BFBDB7 /* SwiftExtensionsTests.swift */ = {isa = PBXFileReference; lastKnownFileType = sourcecode.swift; path = SwiftExtensionsTests.swift; sourceTree = "<group>"; };
-<<<<<<< HEAD
-=======
-		9E4195742449D739000AB0DB /* app-target.xcconfig */ = {isa = PBXFileReference; lastKnownFileType = text.xcconfig; path = "app-target.xcconfig"; sourceTree = "<group>"; };
-		9E4195752449D739000AB0DB /* unit-tests-target.xcconfig */ = {isa = PBXFileReference; lastKnownFileType = text.xcconfig; path = "unit-tests-target.xcconfig"; sourceTree = "<group>"; };
 		9E58E8DE24615B89008E5063 /* ISO8601DateFormatter.swift */ = {isa = PBXFileReference; lastKnownFileType = sourcecode.swift; path = ISO8601DateFormatter.swift; sourceTree = "<group>"; };
 		9E58E8E024615C75008E5063 /* JSONEncoder.swift */ = {isa = PBXFileReference; lastKnownFileType = sourcecode.swift; path = JSONEncoder.swift; sourceTree = "<group>"; };
 		9E58E8E224615EDA008E5063 /* EncodingTests.swift */ = {isa = PBXFileReference; lastKnownFileType = sourcecode.swift; path = EncodingTests.swift; sourceTree = "<group>"; };
->>>>>>> 9beeb563
 		9E68FB53244707FD0013A8AA /* ObjcExceptionHandler.m */ = {isa = PBXFileReference; fileEncoding = 4; lastKnownFileType = sourcecode.c.objc; path = ObjcExceptionHandler.m; sourceTree = "<group>"; };
 		9E68FB54244707FD0013A8AA /* ObjcExceptionHandler.h */ = {isa = PBXFileReference; fileEncoding = 4; lastKnownFileType = sourcecode.c.h; path = ObjcExceptionHandler.h; sourceTree = "<group>"; };
 		9E9EB37624468CE90002C80B /* Datadog.modulemap */ = {isa = PBXFileReference; lastKnownFileType = "sourcecode.module-map"; path = Datadog.modulemap; sourceTree = "<group>"; };
@@ -1460,12 +1455,9 @@
 				61133BCF2423979B00786299 /* FileWriter.swift in Sources */,
 				61133BCC2423979B00786299 /* MobileDevice.swift in Sources */,
 				9E08587A242519FF001A3583 /* NetworkPathMonitor.swift in Sources */,
-<<<<<<< HEAD
 				61C5A8A724509FAA00DA608C /* SpanBuilder.swift in Sources */,
 				61AD4E3824531500006E34EA /* DataFormat.swift in Sources */,
-=======
 				9E58E8E124615C75008E5063 /* JSONEncoder.swift in Sources */,
->>>>>>> 9beeb563
 				61133BCA2423979B00786299 /* EncodableValue.swift in Sources */,
 				9E68FB55244707FD0013A8AA /* ObjcExceptionHandler.m in Sources */,
 				617CEB392456BC3A00AD4669 /* TracingUUID.swift in Sources */,
@@ -1475,12 +1467,9 @@
 				61133BE62423979B00786299 /* LogSanitizer.swift in Sources */,
 				61133BDF2423979B00786299 /* SwiftExtensions.swift in Sources */,
 				61133BEA2423979B00786299 /* LogConsoleOutput.swift in Sources */,
-<<<<<<< HEAD
 				61C5A8A624509FAA00DA608C /* SpanEncoder.swift in Sources */,
 				61C5A88E24509A1F00DA608C /* DDTracer.swift in Sources */,
-=======
 				9E58E8DF24615B89008E5063 /* ISO8601DateFormatter.swift in Sources */,
->>>>>>> 9beeb563
 				61133BE32423979B00786299 /* UserInfo.swift in Sources */,
 				61133BE02423979B00786299 /* Datadog.swift in Sources */,
 				61133BCB2423979B00786299 /* CarrierInfoProvider.swift in Sources */,
